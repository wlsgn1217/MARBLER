#Arguments needed by main.py
scenario: Warehouse #name of the folder inside scenarios

model_config_file: maddpg.mat
model_file: maddpg.tiff

actor_file: rnn_agent
actor_class: RNNAgent

env_file: warehouse
env_class: Warehouse #This needs to have all of the functionalities of a gym to work
n_actions: 5 #The number of actions available for the agent
episodes: 10 #Number of episodes to run for
n_agents: 6
shared_reward: False

#Arguments needed by the environment
LEFT: -1.40
RIGHT: 1.40
UP: -0.9
DOWN: 0.9
MIN_DIST : 0.2 #This should probably be renamed. This is actually the amount of distance the robots move per time step...
START_DIST: .6 #Minimum distance the agents start from each other
load_reward: 1
unload_reward: 3
goal_width: .5
num_robots: 6
<<<<<<< HEAD
show_figure_frequency: 1000 #Set to -1 to turn off figures. Needs to be 1 when submitting to Robotarium
=======
show_figure_frequency: -1 #Set to -1 to turn off figures. Needs to be 1 when submitting to Robotarium
>>>>>>> 987ebedb
real_time: False
delta: 0.0 #If > 0, make sure that the agent can handle changing observation sizes
num_neighbors: 5
max_episode_steps: 100
update_frequency: 34
robotarium: False #Should be False during training to speed up robots, needs to be true when submitting<|MERGE_RESOLUTION|>--- conflicted
+++ resolved
@@ -25,11 +25,7 @@
 unload_reward: 3
 goal_width: .5
 num_robots: 6
-<<<<<<< HEAD
-show_figure_frequency: 1000 #Set to -1 to turn off figures. Needs to be 1 when submitting to Robotarium
-=======
 show_figure_frequency: -1 #Set to -1 to turn off figures. Needs to be 1 when submitting to Robotarium
->>>>>>> 987ebedb
 real_time: False
 delta: 0.0 #If > 0, make sure that the agent can handle changing observation sizes
 num_neighbors: 5
