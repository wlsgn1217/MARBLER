--- conflicted
+++ resolved
@@ -3,15 +3,9 @@
 setup(name='robotarium_gym',
       version='0.0.1',
       description='Gym Environment for the Robotarium',
-<<<<<<< HEAD
-      url='',
+      url='https://github.com/ShashwatNigam99/Heterogeneous-MARL',
       author='',
       author_email='',
-=======
-      url='https://github.com/ShashwatNigam99/Heterogeneous-MARL',
-      author='Reza Torbati',
-      author_email='rtorbati3@gatech.edu',
->>>>>>> d54968d2
       packages=find_packages(),
       include_package_data=True,
       zip_safe=False,
